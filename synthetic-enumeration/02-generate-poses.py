--- conflicted
+++ resolved
@@ -65,6 +65,8 @@
         oechem.OEThrow.Error("No fragment is enumerated with bonds %d-%d!" % (minbonds, maxbonds))
 
     #print("Number of fragments = %d" % len(frags))
+    frags = frags[:100] # DEBUG
+
 
     commonfrags = GetCommonFragments(mols, frags, atomexpr, bondexpr)
     if len(commonfrags) == 0:
@@ -179,8 +181,8 @@
     from openeye import oechem, oeomega
 
     # Create an Omega instance
-    omegaOpts = oeomega.OEOmegaOptions()
-    #omegaOpts = oeomega.OEOmegaOptions(oeomega.OEOmegaSampling_Dense)
+    #omegaOpts = oeomega.OEOmegaOptions()
+    omegaOpts = oeomega.OEOmegaOptions(oeomega.OEOmegaSampling_Dense)
 
     # Set the fixed reference molecule
     omegaFixOpts = oeomega.OEConfFixOptions()
@@ -189,9 +191,9 @@
     omegaFixOpts.SetFixMol(fixmol)
     omegaOpts.SetConfFixOptions(omegaFixOpts)
 
-    #molBuilderOpts = oeomega.OEMolBuilderOptions()
-    #molBuilderOpts.SetStrictAtomTypes(False) # don't give up if MMFF types are not found
-    #omegaOpts.SetMolBuilderOptions(molBuilderOpts)
+    molBuilderOpts = oeomega.OEMolBuilderOptions()
+    molBuilderOpts.SetStrictAtomTypes(False) # don't give up if MMFF types are not found
+    omegaOpts.SetMolBuilderOptions(molBuilderOpts)
 
     omegaOpts.SetWarts(False) # expand molecule title
     omegaOpts.SetStrictStereo(True) # set strict stereochemistry
@@ -212,22 +214,25 @@
         print(f'Omega failure: {mol.GetDimension()} and {oeomega.OEGetOmegaError(ret_code)}')
         return None
 
-    # Select the conformer with the fewest steric clashes
+    # Extract poses
+    poses = [ pose for pose in mol.GetConfs() ]
+
+    # Score clashes
     bump_check = BumpCheck(receptor)
-    poses = list()
-    for pose in mol.GetConfs():
-        poses.append( (pose, bump_check.count(pose)) )
-    poses = sorted(poses, key=lambda x : x[1])
-    mol.SetActive(poses[0][0])
-    #print([pose[1] for pose in poses])
-
-    #from openeye import oedocking
-    #score = oedocking.OEScore(oedocking.OEScoreType_Chemgauss4)
-    #score.Initialize(receptor)
-    #scores = list()
-    #for pose in mol.GetConfs():
-    #    scores.append(score.ScoreLigand(pose))
-    #print(scores)
+    clash_scores = [ bump_check.count(pose) for pose in poses ]
+
+    # Score docking poses
+    from openeye import oedocking
+    score = oedocking.OEScore(oedocking.OEScoreType_Chemgauss4)
+    score.Initialize(receptor)
+    docking_scores = [ score.ScoreLigand(pose) for pose in poses ]
+
+    # Select the best docking score
+    import numpy as np
+    pose_index = np.argmin(docking_scores)
+    mol.SetActive(poses[pose_index])
+    oechem.OESetSDData(mol, 'clash_score', str(clash_scores[pose_index]))
+    oechem.OESetSDData(mol, 'docking_score', str(docking_scores[pose_index]))
 
     # Convert to single-conformer molecule
     mol = oechem.OEGraphMol(mol)
@@ -302,8 +307,11 @@
     print('Reading receptor...')
     from openeye import oechem
     receptor = oechem.OEGraphMol()
-    with oechem.oemolistream(f'../receptors/monomer/Mpro-{fragment}_0_bound-receptor.oeb.gz') as infile:
-        oechem.OEReadMolecule(infile, receptor)
+    receptor_filename = f'../receptors/monomer/Mpro-{fragment}_0_bound-receptor.oeb.gz'
+    #with oechem.oemolistream(receptor_filename) as infile:
+    #    oechem.OEReadMolecule(infile, receptor)
+    from openeye import oedocking
+    oedocking.OEReadReceptorFile(receptor, receptor_filename)
     print(f'  Receptor has {receptor.NumAtoms()} atoms.')
 
     # Read target molecules
@@ -353,9 +361,6 @@
     # Get core fragment
     print('Identifying core fragment...')
     from openeye import oechem
-    #atomexpr = oechem.OEExprOpts_AtomicNumber | oechem.OEExprOpts_Aromaticity | oechem.OEExprOpts_Hybridization | oechem.OEExprOpts_RingMember
-    #bondexpr = oechem.OEExprOpts_BondOrder
-    #core_fragment = GetCoreFragment(refmol, target_molecules, atomexpr=atomexpr, bondexpr=bondexpr)
     core_fragment = GetCoreFragment(refmol, target_molecules)
     oechem.OESuppressHydrogens(core_fragment)
     print(f'  Core fragment has {core_fragment.NumAtoms()} heavy atoms')
@@ -365,9 +370,11 @@
         oechem.OEWriteMolecule(ofs, oechem.OEGraphMol(core_fragment))
 
     # Expand conformers
-    with oechem.oemolostream(prefix + f'-conformers-{fragment}.sdf.gz') as ofs:
+    with oechem.oemolostream(prefix + f'-conformers-{fragment}.sdf') as ofs:
         # Write reference molecule copy
-        oechem.OEWriteMolecule(ofs, oechem.OEGraphMol(refmol))
+        refmol_copy = oechem.OEGraphMol(refmol)
+        oechem.OESetSDData(refmol_copy, 'clash_score', '0.0')
+        oechem.OEWriteMolecule(ofs, refmol_copy)
 
         #from rich.progress import track
         #for mol in track(target_molecules, f'Generating poses for {len(target_molecules)} target molecules'):
@@ -388,12 +395,10 @@
 
     for fragment in ['x10789']:
         for prefix in [
-<<<<<<< HEAD
                 'nucleophilic_displacement_enumeration_for_FEP-permuted',
-=======
-                'activity-data-2020-07-29',
->>>>>>> 617a5cbe
+                #'activity-data-2020-07-29',
                 #'primary_amine_enumeration_for_chodera_lab_FEP-permuted',
                 #'boronic_ester_enumeration_for_chodera_lab_FEP-permuted',
         ]:
-            generate_poses(fragment, prefix, fragment_title='TRY-UNI-2eddb1ff-7', filter_series="3-aminopyridine-strict")+            #generate_poses(fragment, prefix, fragment_title='TRY-UNI-2eddb1ff-7', filter_series="3-aminopyridine-strict")
+            generate_poses(fragment, prefix, fragment_title='TRY-UNI-2eddb1ff-7')